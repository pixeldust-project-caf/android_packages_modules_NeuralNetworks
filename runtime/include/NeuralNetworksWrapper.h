/*
 * Copyright (C) 2017 The Android Open Source Project
 *
 * Licensed under the Apache License, Version 2.0 (the "License");
 * you may not use this file except in compliance with the License.
 * You may obtain a copy of the License at
 *
 *      http://www.apache.org/licenses/LICENSE-2.0
 *
 * Unless required by applicable law or agreed to in writing, software
 * distributed under the License is distributed on an "AS IS" BASIS,
 * WITHOUT WARRANTIES OR CONDITIONS OF ANY KIND, either express or implied.
 * See the License for the specific language governing permissions and
 * limitations under the License.
 */

// Provides C++ classes to more easily use the Neural Networks API.

#ifndef ANDROID_ML_NN_RUNTIME_NEURAL_NETWORKS_WRAPPER_H
#define ANDROID_ML_NN_RUNTIME_NEURAL_NETWORKS_WRAPPER_H

#include "NeuralNetworks.h"

#include <math.h>
#include <optional>
#include <vector>

namespace android {
namespace nn {
namespace wrapper {

enum class Type {
    FLOAT32 = ANEURALNETWORKS_FLOAT32,
    INT32 = ANEURALNETWORKS_INT32,
    UINT32 = ANEURALNETWORKS_UINT32,
    TENSOR_FLOAT32 = ANEURALNETWORKS_TENSOR_FLOAT32,
    TENSOR_INT32 = ANEURALNETWORKS_TENSOR_INT32,
    TENSOR_QUANT8_ASYMM = ANEURALNETWORKS_TENSOR_QUANT8_ASYMM,
    BOOL = ANEURALNETWORKS_BOOL,
    TENSOR_QUANT16_SYMM = ANEURALNETWORKS_TENSOR_QUANT16_SYMM,
    TENSOR_FLOAT16 = ANEURALNETWORKS_TENSOR_FLOAT16,
    TENSOR_BOOL8 = ANEURALNETWORKS_TENSOR_BOOL8,
    FLOAT16 = ANEURALNETWORKS_FLOAT16,
    TENSOR_QUANT8_SYMM_PER_CHANNEL = ANEURALNETWORKS_TENSOR_QUANT8_SYMM_PER_CHANNEL,
};

enum class ExecutePreference {
    PREFER_LOW_POWER = ANEURALNETWORKS_PREFER_LOW_POWER,
    PREFER_FAST_SINGLE_ANSWER = ANEURALNETWORKS_PREFER_FAST_SINGLE_ANSWER,
    PREFER_SUSTAINED_SPEED = ANEURALNETWORKS_PREFER_SUSTAINED_SPEED
};

enum class Result {
    NO_ERROR = ANEURALNETWORKS_NO_ERROR,
    OUT_OF_MEMORY = ANEURALNETWORKS_OUT_OF_MEMORY,
    INCOMPLETE = ANEURALNETWORKS_INCOMPLETE,
    UNEXPECTED_NULL = ANEURALNETWORKS_UNEXPECTED_NULL,
    BAD_DATA = ANEURALNETWORKS_BAD_DATA,
    OP_FAILED = ANEURALNETWORKS_OP_FAILED,
    UNMAPPABLE = ANEURALNETWORKS_UNMAPPABLE,
    BAD_STATE = ANEURALNETWORKS_BAD_STATE,
};

struct SymmPerChannelQuantParams {
    ANeuralNetworksSymmPerChannelQuantParams params;
    std::vector<float> scales;

    SymmPerChannelQuantParams(std::vector<float> scalesVec, uint32_t channelDim)
        : scales(std::move(scalesVec)) {
<<<<<<< HEAD
        params = {.scaleCount = static_cast<uint32_t>(scales.size()),
                  .scales = scales.size() > 0 ? scales.data() : nullptr,
                  .channelDim = channelDim};
=======
        params = {
                .channelDim = channelDim,
                .scaleCount = static_cast<uint32_t>(scales.size()),
                .scales = scales.size() > 0 ? scales.data() : nullptr,
        };
>>>>>>> 54f0895f
    }
};

struct OperandType {
    ANeuralNetworksOperandType operandType;
    std::vector<uint32_t> dimensions;
    std::optional<SymmPerChannelQuantParams> channelQuant;

    SymmPerChannelQuantParams channelQuant;

    OperandType(Type type, std::vector<uint32_t> d, float scale = 0.0f, int32_t zeroPoint = 0)
<<<<<<< HEAD
        : dimensions(std::move(d)), channelQuant({}, 0) {
        operandType = {
                .type = static_cast<int32_t>(type),
                .dimensionCount = static_cast<uint32_t>(dimensions.size()),
                .dimensions = dimensions.size() > 0 ? dimensions.data() : nullptr,
                .scale = scale,
                .zeroPoint = zeroPoint,
        };
    }

    OperandType(Type type, std::vector<uint32_t> data, float scale, int32_t zeroPoint,
                SymmPerChannelQuantParams&& channelQuant)
        : dimensions(std::move(data)), channelQuant(std::move(channelQuant)) {
=======
        : dimensions(std::move(d)), channelQuant(std::nullopt) {
>>>>>>> 54f0895f
        operandType = {
                .type = static_cast<int32_t>(type),
                .dimensionCount = static_cast<uint32_t>(dimensions.size()),
                .dimensions = dimensions.size() > 0 ? dimensions.data() : nullptr,
                .scale = scale,
                .zeroPoint = zeroPoint,
<<<<<<< HEAD
                .extraParams =
                        {
                                .channelQuant = channelQuant.params,
                        },
=======
        };
    }

    OperandType(Type type, std::vector<uint32_t> data, float scale, int32_t zeroPoint,
                SymmPerChannelQuantParams&& channelQuant)
        : dimensions(std::move(data)), channelQuant(std::move(channelQuant)) {
        operandType = {
                .type = static_cast<int32_t>(type),
                .dimensionCount = static_cast<uint32_t>(dimensions.size()),
                .dimensions = dimensions.size() > 0 ? dimensions.data() : nullptr,
                .scale = scale,
                .zeroPoint = zeroPoint,
>>>>>>> 54f0895f
        };
    }
};

class Memory {
public:
    Memory(size_t size, int protect, int fd, size_t offset) {
        mValid = ANeuralNetworksMemory_createFromFd(size, protect, fd, offset, &mMemory) ==
                 ANEURALNETWORKS_NO_ERROR;
    }

    ~Memory() { ANeuralNetworksMemory_free(mMemory); }

    // Disallow copy semantics to ensure the runtime object can only be freed
    // once. Copy semantics could be enabled if some sort of reference counting
    // or deep-copy system for runtime objects is added later.
    Memory(const Memory&) = delete;
    Memory& operator=(const Memory&) = delete;

    // Move semantics to remove access to the runtime object from the wrapper
    // object that is being moved. This ensures the runtime object will be
    // freed only once.
    Memory(Memory&& other) { *this = std::move(other); }
    Memory& operator=(Memory&& other) {
        if (this != &other) {
            ANeuralNetworksMemory_free(mMemory);
            mMemory = other.mMemory;
            mValid = other.mValid;
            other.mMemory = nullptr;
            other.mValid = false;
        }
        return *this;
    }

    ANeuralNetworksMemory* get() const { return mMemory; }
    bool isValid() const { return mValid; }

private:
    ANeuralNetworksMemory* mMemory = nullptr;
    bool mValid = true;
};

class Model {
public:
    Model() {
        // TODO handle the value returned by this call
        ANeuralNetworksModel_create(&mModel);
    }
    ~Model() { ANeuralNetworksModel_free(mModel); }

    // Disallow copy semantics to ensure the runtime object can only be freed
    // once. Copy semantics could be enabled if some sort of reference counting
    // or deep-copy system for runtime objects is added later.
    Model(const Model&) = delete;
    Model& operator=(const Model&) = delete;

    // Move semantics to remove access to the runtime object from the wrapper
    // object that is being moved. This ensures the runtime object will be
    // freed only once.
    Model(Model&& other) { *this = std::move(other); }
    Model& operator=(Model&& other) {
        if (this != &other) {
            ANeuralNetworksModel_free(mModel);
            mModel = other.mModel;
            mNextOperandId = other.mNextOperandId;
            mValid = other.mValid;
            other.mModel = nullptr;
            other.mNextOperandId = 0;
            other.mValid = false;
        }
        return *this;
    }

    Result finish() {
        if (mValid) {
            auto result = static_cast<Result>(ANeuralNetworksModel_finish(mModel));
            if (result != Result::NO_ERROR) {
                mValid = false;
            }
            return result;
        } else {
            return Result::BAD_STATE;
        }
    }

    uint32_t addOperand(const OperandType* type) {
        if (ANeuralNetworksModel_addOperand(mModel, &(type->operandType)) !=
            ANEURALNETWORKS_NO_ERROR) {
            mValid = false;
        }
        if (type->channelQuant) {
            if (ANeuralNetworksModel_setOperandSymmPerChannelQuantParams(
                        mModel, mNextOperandId, &type->channelQuant.value().params) !=
                ANEURALNETWORKS_NO_ERROR) {
                mValid = false;
            }
        }
        return mNextOperandId++;
    }

    void setOperandValue(uint32_t index, const void* buffer, size_t length) {
        if (ANeuralNetworksModel_setOperandValue(mModel, index, buffer, length) !=
            ANEURALNETWORKS_NO_ERROR) {
            mValid = false;
        }
    }

    void setOperandValueFromMemory(uint32_t index, const Memory* memory, uint32_t offset,
                                   size_t length) {
        if (ANeuralNetworksModel_setOperandValueFromMemory(mModel, index, memory->get(), offset,
                                                           length) != ANEURALNETWORKS_NO_ERROR) {
            mValid = false;
        }
    }

    void addOperation(ANeuralNetworksOperationType type, const std::vector<uint32_t>& inputs,
                      const std::vector<uint32_t>& outputs) {
        if (ANeuralNetworksModel_addOperation(mModel, type, static_cast<uint32_t>(inputs.size()),
                                              inputs.data(), static_cast<uint32_t>(outputs.size()),
                                              outputs.data()) != ANEURALNETWORKS_NO_ERROR) {
            mValid = false;
        }
    }
    void identifyInputsAndOutputs(const std::vector<uint32_t>& inputs,
                                  const std::vector<uint32_t>& outputs) {
        if (ANeuralNetworksModel_identifyInputsAndOutputs(
                        mModel, static_cast<uint32_t>(inputs.size()), inputs.data(),
                        static_cast<uint32_t>(outputs.size()),
                        outputs.data()) != ANEURALNETWORKS_NO_ERROR) {
            mValid = false;
        }
    }

    void relaxComputationFloat32toFloat16(bool isRelax) {
        if (ANeuralNetworksModel_relaxComputationFloat32toFloat16(mModel, isRelax) ==
                ANEURALNETWORKS_NO_ERROR) {
            mRelaxed = isRelax;
        }
    }

    ANeuralNetworksModel* getHandle() const { return mModel; }
    bool isValid() const { return mValid; }
    bool isRelaxed() const { return mRelaxed; }

private:
    ANeuralNetworksModel* mModel = nullptr;
    // We keep track of the operand ID as a convenience to the caller.
    uint32_t mNextOperandId = 0;
    bool mValid = true;
    bool mRelaxed = false;
};

class Event {
public:
    Event() {}
    ~Event() { ANeuralNetworksEvent_free(mEvent); }

    // Disallow copy semantics to ensure the runtime object can only be freed
    // once. Copy semantics could be enabled if some sort of reference counting
    // or deep-copy system for runtime objects is added later.
    Event(const Event&) = delete;
    Event& operator=(const Event&) = delete;

    // Move semantics to remove access to the runtime object from the wrapper
    // object that is being moved. This ensures the runtime object will be
    // freed only once.
    Event(Event&& other) { *this = std::move(other); }
    Event& operator=(Event&& other) {
        if (this != &other) {
            ANeuralNetworksEvent_free(mEvent);
            mEvent = other.mEvent;
            other.mEvent = nullptr;
        }
        return *this;
    }

    Result wait() { return static_cast<Result>(ANeuralNetworksEvent_wait(mEvent)); }

    // Only for use by Execution
    void set(ANeuralNetworksEvent* newEvent) {
        ANeuralNetworksEvent_free(mEvent);
        mEvent = newEvent;
    }

private:
    ANeuralNetworksEvent* mEvent = nullptr;
};

class Compilation {
public:
    Compilation(const Model* model) {
        int result = ANeuralNetworksCompilation_create(model->getHandle(), &mCompilation);
        if (result != 0) {
            // TODO Handle the error
        }
    }

    ~Compilation() { ANeuralNetworksCompilation_free(mCompilation); }

    // Disallow copy semantics to ensure the runtime object can only be freed
    // once. Copy semantics could be enabled if some sort of reference counting
    // or deep-copy system for runtime objects is added later.
    Compilation(const Compilation&) = delete;
    Compilation& operator=(const Compilation&) = delete;

    // Move semantics to remove access to the runtime object from the wrapper
    // object that is being moved. This ensures the runtime object will be
    // freed only once.
    Compilation(Compilation&& other) { *this = std::move(other); }
    Compilation& operator=(Compilation&& other) {
        if (this != &other) {
            ANeuralNetworksCompilation_free(mCompilation);
            mCompilation = other.mCompilation;
            other.mCompilation = nullptr;
        }
        return *this;
    }

    Result setPreference(ExecutePreference preference) {
        return static_cast<Result>(ANeuralNetworksCompilation_setPreference(
                    mCompilation, static_cast<int32_t>(preference)));
    }

    Result finish() { return static_cast<Result>(ANeuralNetworksCompilation_finish(mCompilation)); }

    ANeuralNetworksCompilation* getHandle() const { return mCompilation; }

private:
    ANeuralNetworksCompilation* mCompilation = nullptr;
};

class Execution {
public:
    Execution(const Compilation* compilation) {
        int result = ANeuralNetworksExecution_create(compilation->getHandle(), &mExecution);
        if (result != 0) {
            // TODO Handle the error
        }
    }

    ~Execution() { ANeuralNetworksExecution_free(mExecution); }

    // Disallow copy semantics to ensure the runtime object can only be freed
    // once. Copy semantics could be enabled if some sort of reference counting
    // or deep-copy system for runtime objects is added later.
    Execution(const Execution&) = delete;
    Execution& operator=(const Execution&) = delete;

    // Move semantics to remove access to the runtime object from the wrapper
    // object that is being moved. This ensures the runtime object will be
    // freed only once.
    Execution(Execution&& other) { *this = std::move(other); }
    Execution& operator=(Execution&& other) {
        if (this != &other) {
            ANeuralNetworksExecution_free(mExecution);
            mExecution = other.mExecution;
            other.mExecution = nullptr;
        }
        return *this;
    }

    Result setInput(uint32_t index, const void* buffer, size_t length,
                    const ANeuralNetworksOperandType* type = nullptr) {
        return static_cast<Result>(
                    ANeuralNetworksExecution_setInput(mExecution, index, type, buffer, length));
    }

    Result setInputFromMemory(uint32_t index, const Memory* memory, uint32_t offset,
                              uint32_t length, const ANeuralNetworksOperandType* type = nullptr) {
        return static_cast<Result>(ANeuralNetworksExecution_setInputFromMemory(
                    mExecution, index, type, memory->get(), offset, length));
    }

    Result setOutput(uint32_t index, void* buffer, size_t length,
                     const ANeuralNetworksOperandType* type = nullptr) {
        return static_cast<Result>(
                    ANeuralNetworksExecution_setOutput(mExecution, index, type, buffer, length));
    }

    Result setOutputFromMemory(uint32_t index, const Memory* memory, uint32_t offset,
                               uint32_t length, const ANeuralNetworksOperandType* type = nullptr) {
        return static_cast<Result>(ANeuralNetworksExecution_setOutputFromMemory(
                    mExecution, index, type, memory->get(), offset, length));
    }

    Result startCompute(Event* event) {
        ANeuralNetworksEvent* ev = nullptr;
        Result result = static_cast<Result>(ANeuralNetworksExecution_startCompute(mExecution, &ev));
        event->set(ev);
        return result;
    }

    Result compute() { return static_cast<Result>(ANeuralNetworksExecution_compute(mExecution)); }

   private:
    ANeuralNetworksExecution* mExecution = nullptr;
};

}  // namespace wrapper
}  // namespace nn
}  // namespace android

#endif  //  ANDROID_ML_NN_RUNTIME_NEURAL_NETWORKS_WRAPPER_H<|MERGE_RESOLUTION|>--- conflicted
+++ resolved
@@ -67,17 +67,11 @@
 
     SymmPerChannelQuantParams(std::vector<float> scalesVec, uint32_t channelDim)
         : scales(std::move(scalesVec)) {
-<<<<<<< HEAD
-        params = {.scaleCount = static_cast<uint32_t>(scales.size()),
-                  .scales = scales.size() > 0 ? scales.data() : nullptr,
-                  .channelDim = channelDim};
-=======
         params = {
                 .channelDim = channelDim,
                 .scaleCount = static_cast<uint32_t>(scales.size()),
                 .scales = scales.size() > 0 ? scales.data() : nullptr,
         };
->>>>>>> 54f0895f
     }
 };
 
@@ -86,38 +80,14 @@
     std::vector<uint32_t> dimensions;
     std::optional<SymmPerChannelQuantParams> channelQuant;
 
-    SymmPerChannelQuantParams channelQuant;
-
     OperandType(Type type, std::vector<uint32_t> d, float scale = 0.0f, int32_t zeroPoint = 0)
-<<<<<<< HEAD
-        : dimensions(std::move(d)), channelQuant({}, 0) {
+        : dimensions(std::move(d)), channelQuant(std::nullopt) {
         operandType = {
                 .type = static_cast<int32_t>(type),
                 .dimensionCount = static_cast<uint32_t>(dimensions.size()),
                 .dimensions = dimensions.size() > 0 ? dimensions.data() : nullptr,
                 .scale = scale,
                 .zeroPoint = zeroPoint,
-        };
-    }
-
-    OperandType(Type type, std::vector<uint32_t> data, float scale, int32_t zeroPoint,
-                SymmPerChannelQuantParams&& channelQuant)
-        : dimensions(std::move(data)), channelQuant(std::move(channelQuant)) {
-=======
-        : dimensions(std::move(d)), channelQuant(std::nullopt) {
->>>>>>> 54f0895f
-        operandType = {
-                .type = static_cast<int32_t>(type),
-                .dimensionCount = static_cast<uint32_t>(dimensions.size()),
-                .dimensions = dimensions.size() > 0 ? dimensions.data() : nullptr,
-                .scale = scale,
-                .zeroPoint = zeroPoint,
-<<<<<<< HEAD
-                .extraParams =
-                        {
-                                .channelQuant = channelQuant.params,
-                        },
-=======
         };
     }
 
@@ -130,7 +100,6 @@
                 .dimensions = dimensions.size() > 0 ? dimensions.data() : nullptr,
                 .scale = scale,
                 .zeroPoint = zeroPoint,
->>>>>>> 54f0895f
         };
     }
 };
