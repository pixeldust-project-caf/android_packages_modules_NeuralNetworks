/*
 * Copyright (C) 2017 The Android Open Source Project
 *
 * Licensed under the Apache License, Version 2.0 (the "License");
 * you may not use this file except in compliance with the License.
 * You may obtain a copy of the License at
 *
 *      http://www.apache.org/licenses/LICENSE-2.0
 *
 * Unless required by applicable law or agreed to in writing, software
 * distributed under the License is distributed on an "AS IS" BASIS,
 * WITHOUT WARRANTIES OR CONDITIONS OF ANY KIND, either express or implied.
 * See the License for the specific language governing permissions and
 * limitations under the License.
 */

#define LOG_TAG "ModelBuilder"

#include "ModelBuilder.h"

#include "CompilationBuilder.h"
#include "GraphDump.h"
#include "Utils.h"
#include "ValidateHal.h"

#include <map>
#include <utility>

namespace android {
namespace nn {

// The maximum number of operands and operations that a model may have.
const uint32_t MAX_NUMBER_OF_OPERANDS = 0xFFFFFFFE;
const uint32_t MAX_NUMBER_OF_OPERATIONS = 0xFFFFFFFE;

bool ModelBuilder::badState(const char* name) {
    if (mCompletedModel) {
        LOG(ERROR) << "ANeuralNetworksModel_" << name << " can't modify after model finished";
        return true;
    }
    if (mInvalidModel) {
        LOG(ERROR) << "ANeuralNetworksModel_" << name << " can't modify an invalid model";
        return true;
    }
    return false;
}

Operand::ExtraParams ModelBuilder::createOperandExtraParams(
        const ANeuralNetworksOperandType& type) {
    Operand::ExtraParams extraParams;
    switch (type.type) {
        case ANEURALNETWORKS_TENSOR_QUANT8_SYMM_PER_CHANNEL:
            extraParams.channelQuant({
                    .scales = hidl_vec<float>(type.extraParams.channelQuant.scales,
                                              type.extraParams.channelQuant.scales +
                                                      type.extraParams.channelQuant.scaleCount),
                    .channelDim = type.extraParams.channelQuant.channelDim,
            });
            break;
        case ANEURALNETWORKS_FLOAT32:
        case ANEURALNETWORKS_INT32:
        case ANEURALNETWORKS_UINT32:
        case ANEURALNETWORKS_TENSOR_FLOAT32:
        case ANEURALNETWORKS_TENSOR_INT32:
        case ANEURALNETWORKS_TENSOR_QUANT8_ASYMM:
        case ANEURALNETWORKS_BOOL:
        case ANEURALNETWORKS_TENSOR_QUANT16_SYMM:
        case ANEURALNETWORKS_TENSOR_FLOAT16:
            extraParams.none();
    }
    return extraParams;
}

int ModelBuilder::addOperand(const ANeuralNetworksOperandType& type) {
    if (badState("addOperand")) {
        return ANEURALNETWORKS_BAD_STATE;
    }

    int n = validateOperandType(type, "ANeuralNetworksModel_addOperand", true);
    if (n != ANEURALNETWORKS_NO_ERROR) {
        return n;
    }
    size_t idx = mOperands.size();
    if (idx >= MAX_NUMBER_OF_OPERANDS) {
        LOG(ERROR) << "ANeuralNetworksModel_addOperand exceed max operands";
        return ANEURALNETWORKS_BAD_DATA;
    }

    mOperands.push_back({
            .type = static_cast<OperandType>(type.type),
            .dimensions =
                    hidl_vec<uint32_t>(type.dimensions, type.dimensions + type.dimensionCount),
            .numberOfConsumers = 0,
            .scale = type.scale,
            .zeroPoint = type.zeroPoint,
            .lifetime = OperandLifeTime::TEMPORARY_VARIABLE,
            .location = {.poolIndex = 0, .offset = 0, .length = 0},
<<<<<<< HEAD
            .extraParams = createOperandExtraParams(type),
=======
            .extraParams = Operand::ExtraParams(),
>>>>>>> 54f0895f
    });
    return ANEURALNETWORKS_NO_ERROR;
}

int ModelBuilder::setOperandValue(uint32_t index, const void* buffer, size_t length) {
    VLOG(MODEL) << __func__ << " for operand " << index << " size " << length;
    if (badState("setOperandValue")) {
        return ANEURALNETWORKS_BAD_STATE;
    }

    if (index >= operandCount()) {
        LOG(ERROR) << "ANeuralNetworksModel_setOperandValue setting operand " << index << " of "
                   << operandCount();
        return ANEURALNETWORKS_BAD_DATA;
    }
    Operand& operand = mOperands[index];
    if (buffer == nullptr) {
        if (length) {
            LOG(ERROR) << "ANeuralNetworksModel_setOperandValue buffer is nullptr but length is "
                          "not 0";
            return ANEURALNETWORKS_BAD_DATA;
        }
        operand.lifetime = OperandLifeTime::NO_VALUE;
        // The location is unused and is set to zeros.
        operand.location = {.poolIndex = 0,
                            .offset = 0,
                            .length = 0};
    } else {
        if (length > 0xFFFFFFFF) {
            LOG(ERROR) << "ANeuralNetworksModel_setOperandValue value length of " << length
                       << " exceeds max size";
            return ANEURALNETWORKS_BAD_DATA;
        }
        uint32_t valueLength = static_cast<uint32_t>(length);
        uint32_t neededLength = sizeOfData(operand.type, operand.dimensions);
        if (operand.type != OperandType::OEM && neededLength != valueLength) {
            LOG(ERROR) << "ANeuralNetworksModel_setOperandValue setting " << valueLength
                       << " bytes when needing " << neededLength;
            return ANEURALNETWORKS_BAD_DATA;
        }
        if (valueLength <= ANEURALNETWORKS_MAX_SIZE_OF_IMMEDIATELY_COPIED_VALUES) {
            uint32_t existingSize = static_cast<uint32_t>(mSmallOperandValues.size());
            uint32_t extraBytes = alignBytesNeeded(existingSize, valueLength);
            mSmallOperandValues.resize(existingSize + extraBytes + valueLength);
            operand.lifetime = OperandLifeTime::CONSTANT_COPY;
            operand.location = {
                .poolIndex = 0, .offset = existingSize + extraBytes, .length = valueLength};
            memcpy(&mSmallOperandValues[operand.location.offset], buffer, valueLength);
            VLOG(MODEL) << "Copied small value to offset " << operand.location.offset;
        } else {
            VLOG(MODEL) << "Saving large value";
            operand.lifetime = OperandLifeTime::CONSTANT_REFERENCE;
            // The values for poolIndex and offset will be set when the model is finished.
            typedef decltype(operand.location.poolIndex) PoolIndexType;
            typedef decltype(operand.location.offset) OffsetType;
            operand.location = {.poolIndex = ~PoolIndexType(0), .offset = ~OffsetType(0),
                                .length = valueLength};
            // We keep track of the buffers. We'll allocate the shared memory only
            // once we know the total size, to avoid needless copies.
            mLargeOperandValues.push_back(LargeValue{.operandIndex = index, .buffer = buffer});
        }
    }
    return ANEURALNETWORKS_NO_ERROR;
}

int ModelBuilder::setOperandSymmPerChannelQuantParams(
        uint32_t index, const ANeuralNetworksSymmPerChannelQuantParams& channelQuant) {
    if (badState("setOperandSymmPerChannelQuantParams")) {
        return ANEURALNETWORKS_BAD_STATE;
    }

    if (index >= operandCount()) {
        LOG(ERROR) << "setOperandSymmPerChannelQuantParams "
                   << "setting operand extra params " << index << " of " << operandCount();
        return ANEURALNETWORKS_BAD_DATA;
    }
    Operand& operand = mOperands[index];

    if (!validateOperandSymmPerChannelQuantParams(
                operand, channelQuant,
                "ANeuralNetworksModel_setOperandSymmPerChannelQuantParams")) {
        return ANEURALNETWORKS_BAD_DATA;
    }
    switch (operand.type) {
        case OperandType::TENSOR_QUANT8_SYMM_PER_CHANNEL:
            operand.extraParams.channelQuant({
                    .scales = hidl_vec<float>(channelQuant.scales,
                                              channelQuant.scales + channelQuant.scaleCount),
                    .channelDim = channelQuant.channelDim,
            });
            break;
        default:
            LOG(ERROR) << "ANeuralNetworksModel_setOperandSymmPerChannelQuantParams "
                       << "invalid operand type " << static_cast<int32_t>(operand.type);
            return ANEURALNETWORKS_BAD_DATA;
    }
    return ANEURALNETWORKS_NO_ERROR;
}

int ModelBuilder::copyLargeValuesToSharedMemory() {
    VLOG(MODEL) << __func__ << " has " << mLargeOperandValues.size() << " values.";
    if (!mLargeOperandValues.empty()) {
        // Calculate the size of the shared memory needed for all the large values.
        // Also sets the offset for each value within the memory.
        size_t poolSize = 0;
        for (LargeValue& l: mLargeOperandValues) {
            Operand& operand = mOperands[l.operandIndex];
            nnAssert(operand.lifetime == OperandLifeTime::CONSTANT_REFERENCE);
            poolSize += alignBytesNeeded(poolSize, operand.location.length);
            operand.location.offset = poolSize;
            poolSize += operand.location.length;
        }

        // Allocated the shared memory.
        int n = mLargeValueMemory.create(poolSize);
        if (n != ANEURALNETWORKS_NO_ERROR) {
            return n;
        }
        uint8_t* memoryPointer = nullptr;
        n = mLargeValueMemory.getPointer(&memoryPointer);
        if (n != ANEURALNETWORKS_NO_ERROR) {
            return n;
        }
        uint32_t poolIndex = mMemories.add(&mLargeValueMemory);
        VLOG(MODEL) << "Allocated large value pool of size " << poolSize << " at index "
                    << poolIndex;

        // Copy the values to this memory.
        for (LargeValue& l: mLargeOperandValues) {
            Operand& operand = mOperands[l.operandIndex];
            operand.location.poolIndex = poolIndex;
            memcpy(memoryPointer + operand.location.offset, l.buffer, operand.location.length);
        }
    }
    return ANEURALNETWORKS_NO_ERROR;
}

int ModelBuilder::setOperandValueFromMemory(uint32_t index, const Memory* memory, uint32_t offset,
                                            size_t length) {
    VLOG(MODEL) << __func__ << " for operand " << index << " offset " << offset << " size " << length;
    if (badState("setOperandValueFromMemory")) {
        return ANEURALNETWORKS_BAD_STATE;
    }

    if (index >= operandCount()) {
        LOG(ERROR) << "ANeuralNetworksModel_setOperandValueFromMemory setting operand " << index
                   << " of " << operandCount();
        return ANEURALNETWORKS_BAD_DATA;
    }
    Operand& operand = mOperands[index];
    uint32_t neededLength = sizeOfData(operand.type, operand.dimensions);
    if (neededLength != length) {
        LOG(ERROR) << "ANeuralNetworksModel_setOperandValueFromMemory setting " << length
                   << " bytes when needing " << neededLength;
        return ANEURALNETWORKS_BAD_DATA;
    }
    if (!memory->validateSize(offset, length)) {
        return ANEURALNETWORKS_BAD_DATA;
    }
    operand.lifetime = OperandLifeTime::CONSTANT_REFERENCE;
    operand.location = {
                .poolIndex = mMemories.add(memory), .offset = offset, .length = neededLength};
    return ANEURALNETWORKS_NO_ERROR;
}

int ModelBuilder::addOperation(ANeuralNetworksOperationType type, uint32_t inputCount,
                               const uint32_t* inputs, uint32_t outputCount,
                               const uint32_t* outputs) {
    if (badState("addOperation")) {
        return ANEURALNETWORKS_BAD_STATE;
    }

    if (!validCode(kNumberOfOperationTypes, kNumberOfOperationTypesOEM, type)) {
        LOG(ERROR) << "ANeuralNetworksModel_addOperation invalid operations type " << type;
        return ANEURALNETWORKS_BAD_DATA;
    }
    int n = validateOperation(type, inputCount, inputs, outputCount, outputs, mOperands,
                              HalVersion::LATEST);
    if (n != ANEURALNETWORKS_NO_ERROR) {
        return n;
    }

    uint32_t operationIndex = operationCount();
    if (operationIndex >= MAX_NUMBER_OF_OPERATIONS) {
        LOG(ERROR) << "ANeuralNetworksModel_addOperation exceed max operations";
        return ANEURALNETWORKS_BAD_DATA;
    }

    mOperations.push_back({
        .type = static_cast<OperationType>(type),
        .inputs = hidl_vec<uint32_t>(inputs, inputs + inputCount),
        .outputs = hidl_vec<uint32_t>(outputs, outputs + outputCount),
    });
    for (uint32_t i : mOperations.back().inputs) {
        mOperands[i].numberOfConsumers++;
    }
    mHasOEMOperation |= (mOperations.back().type == OperationType::OEM_OPERATION);

    return ANEURALNETWORKS_NO_ERROR;
}

int ModelBuilder::identifyInputsAndOutputs(uint32_t inputCount, const uint32_t* inputs,
                                      uint32_t outputCount, const uint32_t* outputs) {
    if (badState("identifyInputsAndOutputs")) {
        return ANEURALNETWORKS_BAD_STATE;
    }

    int n = validateOperandList(inputCount, inputs, operandCount(),
                                "ANeuralNetworksModel_identifyInputsAndOutputs inputs");
    if (n != ANEURALNETWORKS_NO_ERROR) {
        return n;
    }
    n = validateOperandList(outputCount, outputs, operandCount(),
                            "ANeuralNetworksModel_identifyInputsAndOutputs outputs");
    if (n != ANEURALNETWORKS_NO_ERROR) {
        return n;
    }

    // Makes a copy of the index list, validates the arguments, and changes
    // the lifetime info of the corresponding operand.
    auto setArguments = [&](std::vector<uint32_t>* indexVector, uint32_t indexCount,
                            const uint32_t* indexList, OperandLifeTime lifetime) -> bool {
        indexVector->resize(indexCount);
        for (uint32_t i = 0; i < indexCount; i++) {
            const uint32_t operandIndex = indexList[i];
            if (operandIndex >= mOperands.size()) {
                LOG(ERROR) << "ANeuralNetworksModel_identifyInputsAndOutputs Can't set input or output "
                              "to be "
                           << operandIndex << " as this exceeds the numbe of operands "
                           << mOperands.size();
                return false;
            }
            (*indexVector)[i] = operandIndex;
            Operand& operand = mOperands[operandIndex];
            if (operand.lifetime != OperandLifeTime::TEMPORARY_VARIABLE) {
                LOG(ERROR) << "ANeuralNetworksModel_identifyInputsAndOutputs Can't set operand "
                           << operandIndex
                           << " to be an input or output.  Check that it's not a constant or "
                              "already an input or output";
                return false;
            }
            operand.lifetime = lifetime;
        }
        return true;
    };

    if (!setArguments(&mInputIndexes, inputCount, inputs, OperandLifeTime::MODEL_INPUT) ||
        !setArguments(&mOutputIndexes, outputCount, outputs, OperandLifeTime::MODEL_OUTPUT)) {
        return ANEURALNETWORKS_BAD_DATA;
    }

    return ANEURALNETWORKS_NO_ERROR;
}

int ModelBuilder::relaxComputationFloat32toFloat16(bool allow) {
    if (badState("relaxComputationFloat32toFloat16")) {
        return ANEURALNETWORKS_BAD_STATE;
    }

    mRelaxComputationFloat32toFloat16 = allow;

    return ANEURALNETWORKS_NO_ERROR;
}

int ModelBuilder::createCompilation(CompilationBuilder** compilation,
                                    const std::vector<std::shared_ptr<Device>>& devices) {
    if (!mCompletedModel || mInvalidModel) {
        LOG(ERROR) << "ANeuralNetworksCompilation_create passed an unfinished or invalid model";
        *compilation = nullptr;
        return ANEURALNETWORKS_BAD_STATE;
    }
    *compilation = new (std::nothrow) CompilationBuilder(this, devices);
    return (*compilation ? ANEURALNETWORKS_NO_ERROR : ANEURALNETWORKS_OUT_OF_MEMORY);
}

int ModelBuilder::finish() {
    if (mCompletedModel) {
        LOG(ERROR) << "ANeuralNetworksModel_finish called more than once";
        return ANEURALNETWORKS_BAD_STATE;
    }
    if (mInvalidModel) {
        LOG(ERROR) << "ANeuralNetworksModel_finish called on an invalid model";
        return ANEURALNETWORKS_BAD_STATE;
    }

    int n = copyLargeValuesToSharedMemory();
    if (n != ANEURALNETWORKS_NO_ERROR) {
        return n;
    }

    // TODO: Modify validation so that it can be called without creating a HAL Model.
    // NOTE: Must copyLargeValuesToSharedMemory() before validation; otherwise,
    //       a CONSTANT_REFERENCE operand will not have correct .poolIndex, and
    //       validation will not work properly.
    Model modelForValidation;
    setHidlModel(&modelForValidation);
    if (!validateModel(modelForValidation)) {
        LOG(ERROR) << "ANeuralNetworksModel_finish called on invalid model";
        mInvalidModel = true;
        return ANEURALNETWORKS_BAD_DATA;
    }
    if (VLOG_IS_ON(MODEL)) {
        graphDump("ModelBuilder::finish", modelForValidation, nullptr);
    }

    // We sort the operations so that they will be in the appropriate
    // order for a single-threaded, op at a time execution.
    // TODO: we don't need this if we always run the partitioner.
    sortIntoRunOrder();
    mCompletedModel = true;
    return ANEURALNETWORKS_NO_ERROR;
}

void ModelBuilder::sortIntoRunOrder() {
    if (!mSortedOperationIndexMap.empty()) {
        LOG(ERROR) << "Operations already in run order.";
        return;
    }
    // Tracks the operations that can be executed.
    std::vector<uint32_t> opsReadyToRun;
    std::vector<Operation> runOrder;

    // Tracks how many inputs are needed for each operation to be ready to run.
    std::multimap<uint32_t, uint32_t> operandToOperations;
    std::vector<uint32_t> unknownInputCount(operationCount());
    for (uint32_t operationIndex = 0; operationIndex < operationCount(); operationIndex++) {
        uint32_t& count = unknownInputCount[operationIndex];
        count = 0;
        for (uint32_t operandIndex : mOperations[operationIndex].inputs) {
            auto lifetime = mOperands[operandIndex].lifetime;
            if (lifetime == OperandLifeTime::TEMPORARY_VARIABLE ||
                lifetime == OperandLifeTime::MODEL_OUTPUT) {
                count++;
                operandToOperations.insert(
                            std::pair<uint32_t, uint32_t>(operandIndex, operationIndex));
            }
        }
        if (count == 0) {
            opsReadyToRun.push_back(operationIndex);
        }
    }

    while (opsReadyToRun.size() > 0) {
        // Execute the next op
        int opIndex = opsReadyToRun.back();
        opsReadyToRun.pop_back();
        const Operation& operation = mOperations[opIndex];

        runOrder.push_back(mOperations[opIndex]);
        mSortedOperationIndexMap.push_back(opIndex);

        // Mark all its outputs as known.
        for (uint32_t operandIndex : operation.outputs) {
            auto range = operandToOperations.equal_range(operandIndex);
            for (auto i = range.first; i != range.second; i++) {
                uint32_t& count = unknownInputCount[i->second];
                if (--count == 0) {
                    opsReadyToRun.push_back(i->second);
                }
            }
        }
    }
    mOperations = runOrder;
}

void ModelBuilder::setHidlModel(Model* model) const {
    model->operands = mOperands;
    model->operations = mOperations;
    model->inputIndexes = mInputIndexes;
    model->outputIndexes = mOutputIndexes;
    model->operandValues = mSmallOperandValues;
    model->relaxComputationFloat32toFloat16 = mRelaxComputationFloat32toFloat16;

    uint32_t count = mMemories.size();
    model->pools.resize(count);
    for (uint32_t i = 0; i < count; i++) {
        model->pools[i] = mMemories[i]->getHidlMemory();
    }
}

}  // namespace nn
}  // namespace android<|MERGE_RESOLUTION|>--- conflicted
+++ resolved
@@ -45,32 +45,6 @@
     return false;
 }
 
-Operand::ExtraParams ModelBuilder::createOperandExtraParams(
-        const ANeuralNetworksOperandType& type) {
-    Operand::ExtraParams extraParams;
-    switch (type.type) {
-        case ANEURALNETWORKS_TENSOR_QUANT8_SYMM_PER_CHANNEL:
-            extraParams.channelQuant({
-                    .scales = hidl_vec<float>(type.extraParams.channelQuant.scales,
-                                              type.extraParams.channelQuant.scales +
-                                                      type.extraParams.channelQuant.scaleCount),
-                    .channelDim = type.extraParams.channelQuant.channelDim,
-            });
-            break;
-        case ANEURALNETWORKS_FLOAT32:
-        case ANEURALNETWORKS_INT32:
-        case ANEURALNETWORKS_UINT32:
-        case ANEURALNETWORKS_TENSOR_FLOAT32:
-        case ANEURALNETWORKS_TENSOR_INT32:
-        case ANEURALNETWORKS_TENSOR_QUANT8_ASYMM:
-        case ANEURALNETWORKS_BOOL:
-        case ANEURALNETWORKS_TENSOR_QUANT16_SYMM:
-        case ANEURALNETWORKS_TENSOR_FLOAT16:
-            extraParams.none();
-    }
-    return extraParams;
-}
-
 int ModelBuilder::addOperand(const ANeuralNetworksOperandType& type) {
     if (badState("addOperand")) {
         return ANEURALNETWORKS_BAD_STATE;
@@ -95,11 +69,7 @@
             .zeroPoint = type.zeroPoint,
             .lifetime = OperandLifeTime::TEMPORARY_VARIABLE,
             .location = {.poolIndex = 0, .offset = 0, .length = 0},
-<<<<<<< HEAD
-            .extraParams = createOperandExtraParams(type),
-=======
             .extraParams = Operand::ExtraParams(),
->>>>>>> 54f0895f
     });
     return ANEURALNETWORKS_NO_ERROR;
 }
