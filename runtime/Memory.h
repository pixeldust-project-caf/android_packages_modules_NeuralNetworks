/*
 * Copyright (C) 2017 The Android Open Source Project
 *
 * Licensed under the Apache License, Version 2.0 (the "License");
 * you may not use this file except in compliance with the License.
 * You may obtain a copy of the License at
 *
 *      http://www.apache.org/licenses/LICENSE-2.0
 *
 * Unless required by applicable law or agreed to in writing, software
 * distributed under the License is distributed on an "AS IS" BASIS,
 * WITHOUT WARRANTIES OR CONDITIONS OF ANY KIND, either express or implied.
 * See the License for the specific language governing permissions and
 * limitations under the License.
 */

#ifndef ANDROID_ML_NN_RUNTIME_MEMORY_H
#define ANDROID_ML_NN_RUNTIME_MEMORY_H

#include "NeuralNetworks.h"
#include "Utils.h"

#include <cutils/native_handle.h>
#include <sys/mman.h>
#include <unordered_map>
#include "vndk/hardware_buffer.h"

namespace android {
namespace nn {

class ModelBuilder;

// Represents a memory region.
class Memory {
   public:
    Memory() {}
    virtual ~Memory() {}

    // Disallow copy semantics to ensure the runtime object can only be freed
    // once. Copy semantics could be enabled if some sort of reference counting
    // or deep-copy system for runtime objects is added later.
    Memory(const Memory&) = delete;
    Memory& operator=(const Memory&) = delete;

    // Creates a shared memory object of the size specified in bytes.
    int create(uint32_t size);

    hardware::hidl_memory getHidlMemory() const { return mHidlMemory; }

    // Returns a pointer to the underlying memory of this memory object.
    // The function will fail if the memory is not CPU accessible and nullptr
    // will be returned.
    virtual int getPointer(uint8_t** buffer) const {
        *buffer = static_cast<uint8_t*>(static_cast<void*>(mMemory->getPointer()));
<<<<<<< HEAD
        if (buffer == nullptr) {
=======
        if (*buffer == nullptr) {
>>>>>>> 71898fe9
            return ANEURALNETWORKS_BAD_DATA;
        }
        return ANEURALNETWORKS_NO_ERROR;
    }

    virtual bool validateSize(uint32_t offset, uint32_t length) const;

   protected:
    // The hidl_memory handle for this shared memory.  We will pass this value when
    // communicating with the drivers.
    hardware::hidl_memory mHidlMemory;
    sp<IMemory> mMemory;
};

class MemoryFd : public Memory {
   public:
    MemoryFd() {}
    ~MemoryFd() override;

    // Disallow copy semantics to ensure the runtime object can only be freed
    // once. Copy semantics could be enabled if some sort of reference counting
    // or deep-copy system for runtime objects is added later.
    MemoryFd(const MemoryFd&) = delete;
    MemoryFd& operator=(const MemoryFd&) = delete;

    // Create the native_handle based on input size, prot, and fd.
    // Existing native_handle will be deleted, and mHidlMemory will wrap
    // the newly created native_handle.
    int set(size_t size, int prot, int fd, size_t offset);

    int getPointer(uint8_t** buffer) const override;

   private:
    native_handle_t* mHandle = nullptr;
    mutable uint8_t* mMapping = nullptr;
};

// TODO(miaowang): move function definitions to Memory.cpp
class MemoryAHWB : public Memory {
   public:
    MemoryAHWB() {}
    ~MemoryAHWB() override{};

    // Disallow copy semantics to ensure the runtime object can only be freed
    // once. Copy semantics could be enabled if some sort of reference counting
    // or deep-copy system for runtime objects is added later.
    MemoryAHWB(const MemoryAHWB&) = delete;
    MemoryAHWB& operator=(const MemoryAHWB&) = delete;

    // Keep track of the provided AHardwareBuffer handle.
    int set(const AHardwareBuffer* ahwb) {
        AHardwareBuffer_describe(ahwb, &mBufferDesc);
        const native_handle_t* handle = AHardwareBuffer_getNativeHandle(ahwb);
        mHardwareBuffer = ahwb;
        if (mBufferDesc.format == AHARDWAREBUFFER_FORMAT_BLOB) {
            mHidlMemory = hidl_memory("hardware_buffer_blob", handle, mBufferDesc.width);
        } else {
            // memory size is not used.
            mHidlMemory = hidl_memory("hardware_buffer", handle, 0);
        }
        return ANEURALNETWORKS_NO_ERROR;
    };

    int getPointer(uint8_t** buffer) const override {
        *buffer = nullptr;
        return ANEURALNETWORKS_BAD_DATA;
    };

    // validateSize should only be called for blob mode AHardwareBuffer.
    // Calling it on non-blob mode AHardwareBuffer will result in an error.
    // TODO(miaowang): consider separate blob and non-blob into different classes.
    bool validateSize(uint32_t offset, uint32_t length) const override {
        if (mHardwareBuffer == nullptr) {
            LOG(ERROR) << "MemoryAHWB has not been initialized.";
            return false;
        }
        // validateSize should only be called on BLOB mode buffer.
        if (mBufferDesc.format == AHARDWAREBUFFER_FORMAT_BLOB) {
            if (offset + length > mBufferDesc.width) {
                LOG(ERROR) << "Request size larger than the memory size.";
                return false;
            } else {
                return true;
            }
        } else {
            LOG(ERROR) << "Invalid AHARDWAREBUFFER_FORMAT, must be AHARDWAREBUFFER_FORMAT_BLOB.";
            return false;
        }
    }

   private:
    const AHardwareBuffer* mHardwareBuffer = nullptr;
    AHardwareBuffer_Desc mBufferDesc;
};

// A utility class to accumulate mulitple Memory objects and assign each
// a distinct index number, starting with 0.
//
// The user of this class is responsible for avoiding concurrent calls
// to this class from multiple threads.
class MemoryTracker {
   private:
    // The vector of Memory pointers we are building.
    std::vector<const Memory*> mMemories;
    // A faster way to see if we already have a memory than doing find().
    std::unordered_map<const Memory*, uint32_t> mKnown;

   public:
    // Adds the memory, if it does not already exists.  Returns its index.
    // The memories should survive the tracker.
    uint32_t add(const Memory* memory);
    // Returns the number of memories contained.
    uint32_t size() const { return static_cast<uint32_t>(mKnown.size()); }
    // Returns the ith memory.
    const Memory* operator[](size_t i) const { return mMemories[i]; }
    // Iteration
    decltype(mMemories.begin()) begin() { return mMemories.begin(); }
    decltype(mMemories.end()) end() { return mMemories.end(); }
};

}  // namespace nn
}  // namespace android

#endif  // ANDROID_ML_NN_RUNTIME_MEMORY_H<|MERGE_RESOLUTION|>--- conflicted
+++ resolved
@@ -52,11 +52,7 @@
     // will be returned.
     virtual int getPointer(uint8_t** buffer) const {
         *buffer = static_cast<uint8_t*>(static_cast<void*>(mMemory->getPointer()));
-<<<<<<< HEAD
-        if (buffer == nullptr) {
-=======
         if (*buffer == nullptr) {
->>>>>>> 71898fe9
             return ANEURALNETWORKS_BAD_DATA;
         }
         return ANEURALNETWORKS_NO_ERROR;
