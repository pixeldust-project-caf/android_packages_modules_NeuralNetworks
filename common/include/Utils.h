--- conflicted
+++ resolved
@@ -36,11 +36,7 @@
 const int kNumberOfDataTypes = 16;
 
 // The number of operation types (OperationCode) defined in NeuralNetworks.h.
-<<<<<<< HEAD
-const int kNumberOfOperationTypes = 100;
-=======
 const int kNumberOfOperationTypes = 102;
->>>>>>> 132edfc1
 
 // The number of execution preferences defined in NeuralNetworks.h.
 const int kNumberOfPreferences = 3;
